const std = @import("index.zig");
const debug = std.debug;
const assert = debug.assert;
const mem = std.mem;
const Allocator = mem.Allocator;

pub fn ArrayList(comptime T: type) type {
    return AlignedArrayList(T, @alignOf(T));
}

pub fn AlignedArrayList(comptime T: type, comptime A: u29) type{
    return struct {
        const Self = this;

        /// Use toSlice instead of slicing this directly, because if you don't
        /// specify the end position of the slice, this will potentially give
        /// you uninitialized memory.
        items: []align(A) T,
        len: usize,
        allocator: &Allocator,

        /// Deinitialize with `deinit` or use `toOwnedSlice`.
        pub fn init(allocator: &Allocator) Self {
            return Self {
                .items = []align(A) T{},
                .len = 0,
                .allocator = allocator,
            };
        }

        pub fn deinit(l: &Self) void {
            l.allocator.free(l.items);
        }

        pub fn toSlice(l: &Self) []align(A) T {
            return l.items[0..l.len];
        }

        pub fn toSliceConst(l: &const Self) []align(A) const T {
            return l.items[0..l.len];
        }

        pub fn at(l: &const Self, n: usize) T {
            return l.toSliceConst()[n];
        }

        /// ArrayList takes ownership of the passed in slice. The slice must have been
        /// allocated with `allocator`.
        /// Deinitialize with `deinit` or use `toOwnedSlice`.
        pub fn fromOwnedSlice(allocator: &Allocator, slice: []align(A) T) Self {
            return Self {
                .items = slice,
                .len = slice.len,
                .allocator = allocator,
            };
        }

        /// The caller owns the returned memory. ArrayList becomes empty.
        pub fn toOwnedSlice(self: &Self) []align(A) T {
            const allocator = self.allocator;
            const result = allocator.alignedShrink(T, A, self.items, self.len);
            *self = init(allocator);
            return result;
        }

<<<<<<< HEAD
        pub fn append(l: &Self, item: &const T) !void {
=======
        pub fn insert(l: &Self, n: usize, item: &const T) %void {
            try l.ensureCapacity(l.len + 1);
            l.len += 1;

            mem.copy(T, l.items[n+1..l.len], l.items[n..l.len-1]);
            l.items[n] = *item;
        }

        pub fn insertSlice(l: &Self, n: usize, items: []align(A) const T) %void {
            try l.ensureCapacity(l.len + items.len);
            l.len += items.len;

            mem.copy(T, l.items[n+items.len..l.len], l.items[n..l.len-items.len]);
            mem.copy(T, l.items[n..n+items.len], items);
        }

        pub fn append(l: &Self, item: &const T) %void {
>>>>>>> 1c236b07
            const new_item_ptr = try l.addOne();
            *new_item_ptr = *item;
        }

        pub fn appendSlice(l: &Self, items: []align(A) const T) !void {
            try l.ensureCapacity(l.len + items.len);
            mem.copy(T, l.items[l.len..], items);
            l.len += items.len;
        }

        pub fn resize(l: &Self, new_len: usize) !void {
            try l.ensureCapacity(new_len);
            l.len = new_len;
        }

        pub fn shrink(l: &Self, new_len: usize) void {
            assert(new_len <= l.len);
            l.len = new_len;
        }

        pub fn ensureCapacity(l: &Self, new_capacity: usize) !void {
            var better_capacity = l.items.len;
            if (better_capacity >= new_capacity) return;
            while (true) {
                better_capacity += better_capacity / 2 + 8;
                if (better_capacity >= new_capacity) break;
            }
            l.items = try l.allocator.alignedRealloc(T, A, l.items, better_capacity);
        }

        pub fn addOne(l: &Self) !&T {
            const new_length = l.len + 1;
            try l.ensureCapacity(new_length);
            const result = &l.items[l.len];
            l.len = new_length;
            return result;
        }

        pub fn pop(self: &Self) T {
            self.len -= 1;
            return self.items[self.len];
        }

        pub fn popOrNull(self: &Self) ?T {
            if (self.len == 0)
                return null;
            return self.pop();
        }
    };
}

test "basic ArrayList test" {
    var list = ArrayList(i32).init(debug.global_allocator);
    defer list.deinit();

    {var i: usize = 0; while (i < 10) : (i += 1) {
        list.append(i32(i + 1)) catch unreachable;
    }}

    {var i: usize = 0; while (i < 10) : (i += 1) {
        assert(list.items[i] == i32(i + 1));
    }}

    assert(list.pop() == 10);
    assert(list.len == 9);

    list.appendSlice([]const i32 { 1, 2, 3 }) catch unreachable;
    assert(list.len == 12);
    assert(list.pop() == 3);
    assert(list.pop() == 2);
    assert(list.pop() == 1);
    assert(list.len == 9);

    list.appendSlice([]const i32 {}) catch unreachable;
    assert(list.len == 9);
}

test "insert ArrayList test" {
    var list = ArrayList(i32).init(debug.global_allocator);
    defer list.deinit();

    try list.append(1);
    try list.insert(0, 5);
    assert(list.items[0] == 5);
    assert(list.items[1] == 1);

    try list.insertSlice(1, []const i32 { 9, 8 });
    assert(list.items[0] == 5);
    assert(list.items[1] == 9);
    assert(list.items[2] == 8);

    const items = []const i32 { 1 };
    try list.insertSlice(0, items[0..0]);
    assert(list.items[0] == 5);
}<|MERGE_RESOLUTION|>--- conflicted
+++ resolved
@@ -63,10 +63,7 @@
             return result;
         }
 
-<<<<<<< HEAD
-        pub fn append(l: &Self, item: &const T) !void {
-=======
-        pub fn insert(l: &Self, n: usize, item: &const T) %void {
+        pub fn insert(l: &Self, n: usize, item: &const T) !void {
             try l.ensureCapacity(l.len + 1);
             l.len += 1;
 
@@ -74,7 +71,7 @@
             l.items[n] = *item;
         }
 
-        pub fn insertSlice(l: &Self, n: usize, items: []align(A) const T) %void {
+        pub fn insertSlice(l: &Self, n: usize, items: []align(A) const T) !void {
             try l.ensureCapacity(l.len + items.len);
             l.len += items.len;
 
@@ -82,8 +79,7 @@
             mem.copy(T, l.items[n..n+items.len], items);
         }
 
-        pub fn append(l: &Self, item: &const T) %void {
->>>>>>> 1c236b07
+        pub fn append(l: &Self, item: &const T) !void {
             const new_item_ptr = try l.addOne();
             *new_item_ptr = *item;
         }
